"""app/core/dtos/planner_dtos.py

Pydantic DTOs for meal planning and selection operations.
"""

# ── Imports ──────────────────────────────────────────────────────────────────────────────────
from __future__ import annotations

from typing import Optional, TYPE_CHECKING

from pydantic import BaseModel, Field, ConfigDict

if TYPE_CHECKING:
    from app.core.models.recipe import Recipe


# ── Base DTOs ────────────────────────────────────────────────────────────────────────────────
class MealSelectionBaseDTO(BaseModel):
    """Base DTO for meal selection operations."""

    model_config = ConfigDict(from_attributes=True)

    meal_name: str = Field(..., min_length=1, max_length=255)
    main_recipe_id: int = Field(..., ge=1)
    side_recipe_1_id: Optional[int] = Field(None, ge=1)
    side_recipe_2_id: Optional[int] = Field(None, ge=1)
    side_recipe_3_id: Optional[int] = Field(None, ge=1)

# ── Create DTO ───────────────────────────────────────────────────────────────────────────────
class MealSelectionCreateDTO(MealSelectionBaseDTO):
    """DTO for creating a new meal selection."""
    pass

# ── Update DTO ───────────────────────────────────────────────────────────────────────────────
class MealSelectionUpdateDTO(BaseModel):
    """DTO for updating an existing meal selection."""

    model_config = ConfigDict(from_attributes=True)

    meal_name: Optional[str] = Field(None, min_length=1, max_length=255)
    main_recipe_id: Optional[int] = Field(None, ge=1)
    side_recipe_1_id: Optional[int] = Field(None, ge=1)
    side_recipe_2_id: Optional[int] = Field(None, ge=1)
    side_recipe_3_id: Optional[int] = Field(None, ge=1)

# ── Response DTO ─────────────────────────────────────────────────────────────────────────────
class MealSelectionResponseDTO(MealSelectionBaseDTO):
    """DTO for meal selection responses with full recipe information."""

<<<<<<< HEAD
=======
    model_config = ConfigDict(from_attributes=True, arbitrary_types_allowed=True)
    
>>>>>>> 4ae8e48c
    id: int
    main_recipe: Optional["Recipe"] = None
    side_recipe_1: Optional["Recipe"] = None
    side_recipe_2: Optional["Recipe"] = None
    side_recipe_3: Optional["Recipe"] = None

# ── Filter DTO ───────────────────────────────────────────────────────────────────────────────
class MealSelectionFilterDTO(BaseModel):
    """DTO for filtering meal selections."""

    model_config = ConfigDict(from_attributes=True)

    meal_name_pattern: Optional[str] = None
    main_recipe_id: Optional[int] = None
    contains_recipe_id: Optional[int] = None
    limit: Optional[int] = Field(None, ge=1, le=100)
    offset: Optional[int] = Field(None, ge=0)

# ── Summary DTO ──────────────────────────────────────────────────────────────────────────────
class MealPlanSummaryDTO(BaseModel):
    """DTO for meal plan summary information."""

    model_config = ConfigDict(from_attributes=True)

    total_meals: int
    total_recipes: int
    meal_names: list[str]
    has_saved_plan: bool
    error: Optional[str] = None

# ── Validation Result DTO ────────────────────────────────────────────────────────────────────
class MealPlanValidationDTO(BaseModel):
    """DTO for meal plan validation results."""

    model_config = ConfigDict(from_attributes=True)

    is_valid: bool
    valid_ids: list[int]
    invalid_ids: list[int]
    total_requested: int
    total_valid: int
    error: Optional[str] = None

    @property
    def total_meals(self) -> int:  # compatibility for tests
        return self.total_requested

    @property
    def invalid_meal_ids(self) -> list[int]:
        return self.invalid_ids

# ── Save Result DTO ──────────────────────────────────────────────────────────────────────────
class MealPlanSaveResultDTO(BaseModel):
    """DTO for meal plan save operation results."""

    model_config = ConfigDict(from_attributes=True)

    success: bool
    saved_count: int
    invalid_ids: list[int]
    message: str<|MERGE_RESOLUTION|>--- conflicted
+++ resolved
@@ -47,11 +47,8 @@
 class MealSelectionResponseDTO(MealSelectionBaseDTO):
     """DTO for meal selection responses with full recipe information."""
 
-<<<<<<< HEAD
-=======
     model_config = ConfigDict(from_attributes=True, arbitrary_types_allowed=True)
-    
->>>>>>> 4ae8e48c
+
     id: int
     main_recipe: Optional["Recipe"] = None
     side_recipe_1: Optional["Recipe"] = None
